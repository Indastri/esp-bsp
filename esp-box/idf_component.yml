<<<<<<< HEAD
version: "2.1.2"
=======
version: "2.2.0"
>>>>>>> ae4c4cfd
description: Board Support Package for ESP-BOX
url: https://github.com/espressif/esp-bsp/tree/master/esp-box

targets:
  - esp32s3

dependencies:
  idf: ">=5.0"
  esp_lcd_touch_tt21100: "^1"

  es8311:
    version: "^1"
    public: true

<<<<<<< HEAD
  lvgl/lvgl:
    version: "^8"
    public: true

examples:
  - path: ../examples/display_audio_photo
  - path: ../examples/display_rotation
  - path: ../examples/touchscreen_colorwheel
=======
  esp_lvgl_port:
    version: ^1
    public: true
>>>>>>> ae4c4cfd
<|MERGE_RESOLUTION|>--- conflicted
+++ resolved
@@ -1,8 +1,4 @@
-<<<<<<< HEAD
-version: "2.1.2"
-=======
 version: "2.2.0"
->>>>>>> ae4c4cfd
 description: Board Support Package for ESP-BOX
 url: https://github.com/espressif/esp-bsp/tree/master/esp-box
 
@@ -17,17 +13,11 @@
     version: "^1"
     public: true
 
-<<<<<<< HEAD
-  lvgl/lvgl:
-    version: "^8"
+  esp_lvgl_port:
+    version: ^1
     public: true
 
 examples:
   - path: ../examples/display_audio_photo
   - path: ../examples/display_rotation
-  - path: ../examples/touchscreen_colorwheel
-=======
-  esp_lvgl_port:
-    version: ^1
-    public: true
->>>>>>> ae4c4cfd
+  - path: ../examples/touchscreen_colorwheel